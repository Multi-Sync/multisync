--- conflicted
+++ resolved
@@ -103,8 +103,6 @@
 }
 ```
 
-<<<<<<< HEAD
-=======
 ## 🔑 Prerequisites
 
 - **Node.js 18+**: Required for ES modules and modern JavaScript features
@@ -113,14 +111,8 @@
 
 > **💡 Tip**: Set your OpenAI API key as a system environment variable:
 >
-> **macOS / Linux (Bash)**
 > ```bash
 > export OPENAI_API_KEY="your-api-key-here"
-> ```
->
-> **Windows (Command Prompt)**
-> ```bash
-> set OPENAI_API_KEY="your-api-key-here"
 > ```
 
 ## 📋 CLI Commands
@@ -132,7 +124,6 @@
 | `multisync --config=file.json --verbose` | Run with verbose logging        |
 | `multisync --setup`                      | Run system setup and validation |
 | `multisync --help`                       | Show help information           |
-| `multisync -v, --version`                | Show version number             |
 
 ## 🛠️ Development
 
@@ -209,7 +200,6 @@
 5. Ensure all tests pass
 6. Submit a pull request
 
->>>>>>> 65e63509
 ## 📄 License
 
 Apache 2.0 © Multisync Inc.
