--- conflicted
+++ resolved
@@ -283,16 +283,6 @@
     }
   }
 
-<<<<<<< HEAD
-  if (currentOutput === null) { return { result: '' }; }
-  if (typeof currentOutput === 'string') { throw new Error('Output must be an object with a required "result" property'); }
-  if (!currentOutput.result) { throw new Error('Output must include "result"'); }
-
-  if (opts.verbose) {
-    console.log('🎉 Flow execution completed successfully');
-  }
-
-=======
   if (currentOutput === null) {
     return { result: '' };
   }
@@ -304,7 +294,9 @@
   if (!currentOutput.result) {
     throw new Error('Output must include "result"');
   }
->>>>>>> b383b76c
+ if (opts.verbose) {
+    console.log('🎉 Flow execution completed successfully');
+  }
   return currentOutput;
 }
 
