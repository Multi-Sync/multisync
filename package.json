{
  "type": "module",
  "name": "multisync",
  "version": "1.0.6",
  "description": "Multi-agent workflow orchestrator for AI-powered task automation",
  "keywords": [
    "ai",
    "workflow",
    "orchestration",
    "multi-agent",
    "automation",
    "openai",
    "mcp",
    "cli",
    "nodejs"
  ],
  "author": "Multisync Team",
  "license": "Apache-2.0",
  "repository": {
    "type": "git",
    "url": "https://github.com/Multi-Sync/multisync.git"
  },
  "bugs": {
    "url": "https://github.com/Multi-Sync/multisync/issues"
  },
  "homepage": "https://github.com/Multi-Sync/multisync#readme",
  "main": "src/cli.mjs",
  "bin": {
    "multisync": "./src/cli.mjs"
  },
  "scripts": {
    "setup": "node src/cli.mjs --setup",
    "start": "node src/cli.mjs",
<<<<<<< HEAD
    "test": "node --experimental-vm-modules ./node_modules/jest/bin/jest.js --forceExit --detectOpenHandles",
    "test:watch": "node --experimental-vm-modules ./node_modules/jest/bin/jest.js --watch --forceExit",
    "test:coverage": "node --experimental-vm-modules ./node_modules/jest/bin/jest.js --coverage --forceExit --detectOpenHandles",
    "test:ci": "node --experimental-vm-modules ./node_modules/jest/bin/jest.js --ci --coverage --watchAll=false --forceExit --detectOpenHandles",
=======
    "test": "node --experimental-vm-modules ./node_modules/.bin/jest --forceExit --detectOpenHandles",
    "test:watch": "node --experimental-vm-modules node_modules/.bin/jest --watch --forceExit",
    "test:coverage": "node --experimental-vm-modules node_modules/.bin/jest --coverage --forceExit --detectOpenHandles",
    "test:ci": "node --experimental-vm-modules node_modules/.bin/jest --ci --coverage --runInBand --testTimeout=30000",
>>>>>>> e3610adc
    "lint": "eslint *.mjs tests/**/*.mjs",
    "lint:fix": "eslint *.mjs tests/**/*.mjs --fix",
    "format": "prettier --write *.mjs tests/**/*.mjs",
    "format:check": "prettier --check *.mjs tests/**/*.mjs",
    "prepare": "npm run lint && npm run test",
    "docs": "npx typedoc --entryPointStrategy expand src --out docs --tsconfig tsconfig.json --skipErrorChecking"
  },
  "dependencies": {
    "@openai/agents": "^0.0.17",
    "zod": "^3.25.76",
    "openai": "^4.56.0"
  },
  "devDependencies": {
    "@babel/core": "^7.24.0",
    "@babel/preset-env": "^7.24.0",
    "@eslint/js": "^9.34.0",
    "babel-jest": "^30.0.5",
    "eslint": "^9.34.0",
    "globals": "^16.3.0",
    "jest": "^29.7.0",
    "prettier": "^3.6.2",
    "typedoc": "^0.28.11"
  }
}<|MERGE_RESOLUTION|>--- conflicted
+++ resolved
@@ -31,17 +31,10 @@
   "scripts": {
     "setup": "node src/cli.mjs --setup",
     "start": "node src/cli.mjs",
-<<<<<<< HEAD
-    "test": "node --experimental-vm-modules ./node_modules/jest/bin/jest.js --forceExit --detectOpenHandles",
-    "test:watch": "node --experimental-vm-modules ./node_modules/jest/bin/jest.js --watch --forceExit",
-    "test:coverage": "node --experimental-vm-modules ./node_modules/jest/bin/jest.js --coverage --forceExit --detectOpenHandles",
-    "test:ci": "node --experimental-vm-modules ./node_modules/jest/bin/jest.js --ci --coverage --watchAll=false --forceExit --detectOpenHandles",
-=======
     "test": "node --experimental-vm-modules ./node_modules/.bin/jest --forceExit --detectOpenHandles",
     "test:watch": "node --experimental-vm-modules node_modules/.bin/jest --watch --forceExit",
     "test:coverage": "node --experimental-vm-modules node_modules/.bin/jest --coverage --forceExit --detectOpenHandles",
     "test:ci": "node --experimental-vm-modules node_modules/.bin/jest --ci --coverage --runInBand --testTimeout=30000",
->>>>>>> e3610adc
     "lint": "eslint *.mjs tests/**/*.mjs",
     "lint:fix": "eslint *.mjs tests/**/*.mjs --fix",
     "format": "prettier --write *.mjs tests/**/*.mjs",
